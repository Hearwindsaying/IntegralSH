// STL includes
#include <iostream>
#include <iomanip>
#include <fstream>
#include <vector>
#include <random>
#include <utility>

// Local includes
#include "Tests.hpp"
#include "Merl.hpp"
#include "SH.hpp"
#include "Utils.hpp"
#include "SphericalHarmonics.hpp"
#include "DirectionsSampling.hpp"
#include "SphericalIntegration.hpp"

// GLM include
#include <glm/glm.hpp>

struct SH {

   // Inline for FastBasis
   static inline Eigen::VectorXf FastBasis(const Vector& w, int lmax) {
      return SHEvalFast<Vector>(w, lmax);
   }

   // Inline for Terms
   static inline int Terms(int band) {
      return SHTerms(band);
   }

   // Inline for Index
   static inline int Index(int l, int m) {
      return SHIndex(l, m);
   }
};

struct MerlSlice {

   const MerlBRDF& brdf;
   const Vector&   wi;

   // Constructor
   MerlSlice(const MerlBRDF& brdf, const Vector& wi) : brdf(brdf), wi(wi) {}

   // Functor capabilities
   Eigen::Vector3f operator()(const Vector& wo) const {
      return brdf.value<Eigen::Vector3f, Vector>(wi, wo);
   }
};

int TestMerlProjectionSlice(const std::string& filename) {

   int order = 18;
   int elev  = 90;


   // Load the BRDF
   MerlBRDF brdf;
   brdf.read_brdf(filename);

   // Print the values
   std::vector<Vector> idirs;
   for(int i=0; i<elev; ++i) {
      const float theta = 0.5*M_PI * i / float(elev);
      Vector wo(sin(theta), 0, cos(theta));
      idirs.push_back(wo);
   }

   // Get the SH expansion of rho as a list of SH vectors each of a particular
   // incidence. This is the method of Sillion et al.
   std::vector<Eigen::MatrixXf> matrices;
   matrices.reserve(elev);
   matrices = brdf.projectToSH<Eigen::Vector3f, Vector, SH>(elev, order);

   // Print values
   int col = 0;
   const float thetai = 0.5*M_PI * col/float(elev);
   Vector wi(sin(thetai), 0, cos(thetai));
   Vector wo;
   for(int i=0; i<elev; ++i) {
      const float theta = 0.5*M_PI * i / float(elev);
      wo.x = sin(theta);
      wo.y = 0;
      wo.z = cos(theta);

      const auto ylm = SH::FastBasis(wo, order);
      std::cout << theta << " " << matrices[col].col(0).dot(ylm)
                         << " " << brdf.value<Eigen::Vector3f, Vector>(wi, wo).transpose() << std::endl;
   }

   return 0;
}

int TestMerlProjectionMatrix(const std::string& filename,
<<<<<<< HEAD
                             int order = 10, int N = 10000) {
=======
                             int order = 15, int N = 1000) {
>>>>>>> 0af58f93

   // Constants
   const int size = SH::Terms(order);

   // Load the BRDF
   MerlBRDF brdf;
   if(! brdf.read_brdf(filename)) {
      std::cerr << "Failed: unable to load the MERL brdf" << std::endl;
      return 1;
   }

   // Values
   std::vector<Eigen::MatrixXf> cijs(3, Eigen::MatrixXf::Zero(size, size));
   Eigen::MatrixXf& cij0 = cijs[0];
   Eigen::MatrixXf& cij1 = cijs[1];
   Eigen::MatrixXf& cij2 = cijs[2];
   const auto dirs = SamplingFibonacci<Vector>(N);
<<<<<<< HEAD
   int i = 0;
   #pragma omp declare reduction (merge : Eigen::MatrixXf : omp_out += omp_in)
   #pragma omp parallel for reduction(merge: cijs[0], cijs[1], ciijs[2])
   for(const auto& wo : dirs) {
=======
   #pragma omp declare reduction(merge: Eigen::MatrixXf: omp_out += omp_in)
   #pragma omp parallel for reduction(merge: cij0, cij1, cij2)
   for(unsigned int i=0; i<dirs.size(); ++i) {
      const auto& wo = dirs[i];

>>>>>>> 0af58f93
      // Skip below the horizon configuration
      if(wo.z < 0.0) continue;
      const auto ylmo = SH::FastBasis(wo, order);

      for(const auto& wi : dirs) {
         // Skip below the horizon configuration
         if(wi.z < 0.0) continue;

         // Evaluate the BRDF value
         const auto rgb = brdf.value<Vector, Vector>(wi, wo);
         const auto ylmi = SH::FastBasis(wi, order);

#ifdef CHECK
         // Enforce reciprocity
         const Eigen::MatrixXf mat1 = ylmo * ylmi.transpose();
         const Eigen::MatrixXf mat2 = ylmi * ylmo.transpose();
<<<<<<< HEAD
         cijs[0] += 0.5 * rgb[0]*(mat1 + mat2);
         cijs[1] += 0.5 * rgb[1]*(mat1 + mat2);
         cijs[2] += 0.5 * rgb[2]*(mat1 + mat2);
#else
         // Enforce reciprocity
         const Eigen::MatrixXf mat = ylmo * ylmi.transpose();
         cijs[0] += rgb[0]*mat;
         cijs[1] += rgb[1]*mat;
         cijs[2] += rgb[2]*mat;
#endif
=======
         cij0 += 0.5 * rgb[0]*(mat1 + mat2);
         cij1 += 0.5 * rgb[1]*(mat1 + mat2);
         cij2 += 0.5 * rgb[2]*(mat1 + mat2);
>>>>>>> 0af58f93
      }

      #pragma omp critical
      if(omp_get_thread_num() == 0) std::cout << "info: " << i << " / " << N/omp_get_num_threads() << "     \r"; std::cout.flush();
   }
   const float factor = 16.0*M_PI*M_PI / float(N*N);
   cij0 *= factor;
   cij1 *= factor;
   cij2 *= factor;

   SaveMatrices("gold-paint.mats", cijs);

   // Print values
   std::ofstream file("test.txt", std::ios_base::trunc);
   const float thetai = -0.5f*M_PI * 30.f/90.f;
   const Vector wi(sin(thetai), 0, cos(thetai));
   const auto ylmi = SH::FastBasis(wi, order);
   Vector wo;
   for(int i=0; i<90; ++i) {
      const float theta = 0.5*M_PI * i / float(90);
      wo.x = sin(theta);
      wo.y = 0;
      wo.z = cos(theta);

      // Ref
      const auto RGB = brdf.value<Vector, Vector>(wi, wo);
      const float R = RGB[0];
      const float G = RGB[1];
      const float B = RGB[2];

      // SH expansion
      const auto ylmo = SH::FastBasis(wo, order);
      const Eigen::VectorXf rlm = cijs[0] * ylmo;
      const Eigen::VectorXf glm = cijs[1] * ylmo;
      const Eigen::VectorXf blm = cijs[2] * ylmo;
      const float r = ylmi.dot(rlm);
      const float g = ylmi.dot(glm);
      const float b = ylmi.dot(blm);

      file << theta << "\t" << r << "\t" << g << "\t" << b
                    << "\t" << R << "\t" << G << "\t" << B
                    << std::endl;
   }

   int nb_fails = 0;
   return nb_fails;
}

int main(int argc, char** argv) {

   int nb_fails = 0;

   // Load an example
   //nb_fails += TestMerlProjectionSlice("gold-paint.binary");
   nb_fails += TestMerlProjectionMatrix("gold-paint.binary");

   if(nb_fails > 0) {
      return EXIT_FAILURE;
   } else {
      return EXIT_SUCCESS;
   }
}<|MERGE_RESOLUTION|>--- conflicted
+++ resolved
@@ -94,11 +94,7 @@
 }
 
 int TestMerlProjectionMatrix(const std::string& filename,
-<<<<<<< HEAD
                              int order = 10, int N = 10000) {
-=======
-                             int order = 15, int N = 1000) {
->>>>>>> 0af58f93
 
    // Constants
    const int size = SH::Terms(order);
@@ -116,18 +112,9 @@
    Eigen::MatrixXf& cij1 = cijs[1];
    Eigen::MatrixXf& cij2 = cijs[2];
    const auto dirs = SamplingFibonacci<Vector>(N);
-<<<<<<< HEAD
-   int i = 0;
-   #pragma omp declare reduction (merge : Eigen::MatrixXf : omp_out += omp_in)
-   #pragma omp parallel for reduction(merge: cijs[0], cijs[1], ciijs[2])
-   for(const auto& wo : dirs) {
-=======
-   #pragma omp declare reduction(merge: Eigen::MatrixXf: omp_out += omp_in)
-   #pragma omp parallel for reduction(merge: cij0, cij1, cij2)
    for(unsigned int i=0; i<dirs.size(); ++i) {
       const auto& wo = dirs[i];
 
->>>>>>> 0af58f93
       // Skip below the horizon configuration
       if(wo.z < 0.0) continue;
       const auto ylmo = SH::FastBasis(wo, order);
@@ -140,30 +127,11 @@
          const auto rgb = brdf.value<Vector, Vector>(wi, wo);
          const auto ylmi = SH::FastBasis(wi, order);
 
-#ifdef CHECK
-         // Enforce reciprocity
-         const Eigen::MatrixXf mat1 = ylmo * ylmi.transpose();
-         const Eigen::MatrixXf mat2 = ylmi * ylmo.transpose();
-<<<<<<< HEAD
-         cijs[0] += 0.5 * rgb[0]*(mat1 + mat2);
-         cijs[1] += 0.5 * rgb[1]*(mat1 + mat2);
-         cijs[2] += 0.5 * rgb[2]*(mat1 + mat2);
-#else
-         // Enforce reciprocity
          const Eigen::MatrixXf mat = ylmo * ylmi.transpose();
-         cijs[0] += rgb[0]*mat;
-         cijs[1] += rgb[1]*mat;
-         cijs[2] += rgb[2]*mat;
-#endif
-=======
-         cij0 += 0.5 * rgb[0]*(mat1 + mat2);
-         cij1 += 0.5 * rgb[1]*(mat1 + mat2);
-         cij2 += 0.5 * rgb[2]*(mat1 + mat2);
->>>>>>> 0af58f93
+         cij0 += rgb[0]*mat;
+         cij1 += rgb[1]*mat;
+         cij2 += rgb[2]*mat;
       }
-
-      #pragma omp critical
-      if(omp_get_thread_num() == 0) std::cout << "info: " << i << " / " << N/omp_get_num_threads() << "     \r"; std::cout.flush();
    }
    const float factor = 16.0*M_PI*M_PI / float(N*N);
    cij0 *= factor;
